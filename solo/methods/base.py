--- conflicted
+++ resolved
@@ -204,10 +204,6 @@
         )
         from torchvision.models import resnet18, resnet50
 
-<<<<<<< HEAD
-        self.encoder_name = encoder
-        self.base_model = {"resnet18": resnet18, "resnet50": resnet50}[encoder]
-=======
         self.base_model = {
             "resnet18": resnet18,
             "resnet50": resnet50,
@@ -222,7 +218,6 @@
         }[encoder]
 
         self.encoder_name = encoder
->>>>>>> e796b035
 
         # initialize encoder
         kwargs = self.backbone_args.copy()
